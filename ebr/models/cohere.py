from __future__ import annotations
from typing import Any, TYPE_CHECKING

from ebr.core.meta import ModelMeta
from ebr.core.base import APIEmbeddingModel
from ebr.utils.lazy_import import LazyImport

if TYPE_CHECKING:
    import cohere
else:
    cohere = LazyImport("cohere")


class CohereEmbeddingModel(APIEmbeddingModel):

    def __init__(
        self,
        model_meta: ModelMeta,
        api_key: str | None = None,
        num_retries: int | None = None,
        **kwargs
    ):
        super().__init__(
            model_meta,
            api_key=api_key,
            num_retries=num_retries,
            **kwargs
        )
        self._client = None

    @property
    def client(self) -> cohere.ClientV2:
        if not self._client:
            self._client = cohere.ClientV2(api_key=self._api_key)
        return self._client

    @property
    def embedding_type(self) -> str:
        if self.embd_dtype == "float32":
            return "float"
        else:
            return self.embd_dtype

    def embed(self, data: str, input_type: str) -> list[list[float]]:
        
        return getattr(self.client.embed(
            model=self.model_name,
            texts=data,
            input_type="search_query" if input_type == "query" else "search_document",
            embedding_types=[self.embedding_type]
        ).embeddings, self.embedding_type)

    @staticmethod
    def rate_limit_error_type() -> type:
        return cohere.errors.too_many_requests_error.TooManyRequestsError


embed_multilingual_v3_0 = ModelMeta(
    loader=CohereEmbeddingModel,
    model_name="embed-multilingual-v3.0",
    embd_dtype="float32",
    embd_dim=1024,
    max_tokens=512,
    similarity="cosine",
    reference="https://docs.cohere.com/v2/docs/cohere-embed",
    vendor="Cohere",
)

embed_v4_0 = ModelMeta(
    loader=CohereEmbeddingModel,
    model_name="embed-v4.0",
    embd_dtype="float32",
    embd_dim=1536,
    max_tokens=128_000,
    similarity="cosine",
    reference="https://docs.cohere.com/v2/docs/cohere-embed",
    vendor="Cohere",
)

embed_v4_0_int8_512 = ModelMeta(
    loader=CohereEmbeddingModel,
    model_name="embed-v4.0",
<<<<<<< HEAD
    alias="embed-v4.0 (int8, 512d)",
=======
>>>>>>> 0979319b
    embd_dtype="int8",
    embd_dim=512,
    max_tokens=128_000,
    similarity="cosine",
    reference="https://docs.cohere.com/v2/docs/cohere-embed",
    vendor="Cohere",
)

embed_v4_0_binary_256 = ModelMeta(
    loader=CohereEmbeddingModel,
    model_name="embed-v4.0",
<<<<<<< HEAD
    alias="embed-v4.0 (binary, 256d)",
=======
>>>>>>> 0979319b
    embd_dtype="binary",
    embd_dim=256,
    max_tokens=128_000,
    similarity="cosine",
    reference="https://docs.cohere.com/v2/docs/cohere-embed",
    vendor="Cohere",
)<|MERGE_RESOLUTION|>--- conflicted
+++ resolved
@@ -80,10 +80,7 @@
 embed_v4_0_int8_512 = ModelMeta(
     loader=CohereEmbeddingModel,
     model_name="embed-v4.0",
-<<<<<<< HEAD
     alias="embed-v4.0 (int8, 512d)",
-=======
->>>>>>> 0979319b
     embd_dtype="int8",
     embd_dim=512,
     max_tokens=128_000,
@@ -95,10 +92,7 @@
 embed_v4_0_binary_256 = ModelMeta(
     loader=CohereEmbeddingModel,
     model_name="embed-v4.0",
-<<<<<<< HEAD
     alias="embed-v4.0 (binary, 256d)",
-=======
->>>>>>> 0979319b
     embd_dtype="binary",
     embd_dim=256,
     max_tokens=128_000,
