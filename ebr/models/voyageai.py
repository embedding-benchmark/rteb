--- conflicted
+++ resolved
@@ -80,24 +80,12 @@
     similarity="cosine",
     query_instruct="Represent the query for retrieving supporting documents: ",
     corpus_instruct="Represent the document for retrieval: ",
-<<<<<<< HEAD
-    reference="https://docs.voyageai.com/docs/embeddings",
-    vendor="Voyage AI",
-)
-
-
-voyage_35_int8_512 = ModelMeta(
-    loader=VoyageAIEmbeddingModel,
-    model_name="voyage-3.5",
-    alias="voyage-3.5 (int8, 512d)",
-=======
     reference="https://docs.voyageai.com/docs/embeddings"
 )
 
 voyage_35_int8_512 = ModelMeta(
     loader=VoyageAIEmbeddingModel,
     model_name="voyage-3.5",
->>>>>>> 0979319b
     embd_dtype="int8",
     embd_dim=512,
     max_tokens=32_000,
@@ -110,10 +98,33 @@
 voyage_35_binary_256 = ModelMeta(
     loader=VoyageAIEmbeddingModel,
     model_name="voyage-3.5",
-<<<<<<< HEAD
+    embd_dtype="binary",
+    embd_dim=256,
+    max_tokens=32_000,
+    similarity="cosine",
+    query_instruct="Represent the query for retrieving supporting documents: ",
+    corpus_instruct="Represent the document for retrieval: ",
+    reference="https://docs.voyageai.com/docs/embeddings"
+)
+
+
+voyage_35_int8_512 = ModelMeta(
+    loader=VoyageAIEmbeddingModel,
+    model_name="voyage-3.5",
+    alias="voyage-3.5 (int8, 512d)",
+    embd_dtype="int8",
+    embd_dim=512,
+    max_tokens=32_000,
+    similarity="cosine",
+    query_instruct="Represent the query for retrieving supporting documents: ",
+    corpus_instruct="Represent the document for retrieval: ",
+    reference="https://docs.voyageai.com/docs/embeddings"
+)
+
+voyage_35_binary_256 = ModelMeta(
+    loader=VoyageAIEmbeddingModel,
+    model_name="voyage-3.5",
     alias="voyage-3.5 (binary, 256d)",
-=======
->>>>>>> 0979319b
     embd_dtype="binary",
     embd_dim=256,
     max_tokens=32_000,
